--- conflicted
+++ resolved
@@ -298,7 +298,6 @@
   "Align sideline STR from the right of the window.
 
 Argument OFFSET is additional calculation from the right alignment."
-<<<<<<< HEAD
   (let ((graphic-p (display-graphic-p))
         (fringes (window-fringes)))
     (list (+
@@ -315,22 +314,6 @@
                             (if (= 0 (nth 1 fringes)) 1 0)
                           1)
                  (sideline--str-len str)))))))
-=======
-  (list (+
-         ;; If the sideline text is displayed without at least 1 pixel gap from the right fringe and
-         ;; overflow-newline-into-fringe is not true, emacs will line wrap it.
-         (if (and (display-graphic-p)
-                  (> (nth 1 (window-fringes)) 0)
-                  (not overflow-newline-into-fringe))
-             1
-           0)
-         (* (window-font-width)
-            (+ offset (if (display-graphic-p)
-                          ;; If right fringe deactivated add 1 offset
-                          (if (= 0 (nth 1 (window-fringes))) 1 0)
-                        1)))
-         (sideline--string-pixel-width str))))
->>>>>>> f3f5a40d
 
 (defun sideline--get-line ()
   "Return current line."
